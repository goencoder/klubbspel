import { LoadingSpinner } from '@/components/LoadingSpinner'
import { MatchesList } from '@/components/MatchesList'
import { ReportMatchDialog } from '@/components/ReportMatchDialog'
import { LeaderboardTable, normalizeLeaderboard, type UILBRow } from '@/components/LeaderboardTable'
import { Badge } from '@/components/ui/badge'
import { Button } from '@/components/ui/button'
import { Card, CardContent, CardDescription, CardHeader, CardTitle } from '@/components/ui/card'
import { Tabs, TabsContent, TabsList, TabsTrigger } from '@/components/ui/tabs'
import { apiClient } from '@/services/api'
import type { Series, SeriesVisibility } from '@/types/api'
<<<<<<< HEAD
import { Add, ArrowLeft2, Calendar, Chart, ClipboardTick, Cup } from 'iconsax-reactjs'
=======
import { Add, ArrowLeft2, Calendar, ClipboardTick, Cup } from 'iconsax-reactjs'
>>>>>>> 4f885046
import { useCallback, useEffect, useState } from 'react'
import { useTranslation } from 'react-i18next'
import { Link, useParams } from 'react-router-dom'
import { toast } from 'sonner'
import { sportTranslationKey, seriesFormatTranslationKey } from '@/lib/sports'
import { useDebounce } from '@/hooks/useDebounce'
import type { ReportedMatch } from '@/hooks/useMatchReporting'

export function SeriesDetailPage() {
  const { id } = useParams<{ id: string }>()
  const { t } = useTranslation()
  const [series, setSeries] = useState<Series | null>(null)
  const [clubName, setClubName] = useState<string | null>(null)
  const [loading, setLoading] = useState(true)
  const [showReportDialog, setShowReportDialog] = useState(false)
  const [matchesRefreshKey, setMatchesRefreshKey] = useState(0)
  
  // Leaderboard state
  const [leaderboard, setLeaderboard] = useState<UILBRow[]>([])
  const [loadingLeaderboard, setLoadingLeaderboard] = useState(false)

  const loadSeries = useCallback(async (seriesId: string) => {
    try {
      setLoading(true)
      const seriesData = await apiClient.getSeries(seriesId)
      setSeries(seriesData)

      // Load club name if clubId is present
      if (seriesData.clubId) {
        loadClubName(seriesData.clubId)
      }
    } catch (error: unknown) {
      const errorMessage = (error as Error).message || '';
      // If getSeries is not implemented, show a helpful error
      if (errorMessage.includes('not implemented')) {
        toast.error('Series details endpoint not yet implemented in backend')
      } else {
        toast.error(errorMessage || t('errors.generic'))
      }
    } finally {
      setLoading(false)
    }
  }, [t])

  const loadLeaderboard = useCallback(async (seriesId: string) => {
    try {
      setLoadingLeaderboard(true)
      const resp = await apiClient.getLeaderboard({ seriesId, pageSize: 50 }, 'leaderboard')
      setLeaderboard(normalizeLeaderboard(resp))
    } catch (_error: unknown) {
      // Silently fail for leaderboard - it's not critical
      setLeaderboard([])
    } finally {
      setLoadingLeaderboard(false)
    }
  }, [])

  useEffect(() => {
    if (id) {
      loadSeries(id)
    }
  }, [id, loadSeries])

  // Load leaderboard when series is loaded
  useEffect(() => {
    if (series?.id) {
      loadLeaderboard(series.id)
    }
  }, [series?.id, loadLeaderboard])

  const loadClubName = async (clubId: string) => {
    try {
      const club = await apiClient.getClub(clubId)
      setClubName(club.name)
    } catch (_error: unknown) {
      // Keep the ID as fallback if club name fetch fails
      setClubName(clubId)
    }
  }

  const getVisibilityLabel = (visibility: SeriesVisibility) => {
    return visibility === 'SERIES_VISIBILITY_OPEN' ? t('series.visibility.open') : t('series.visibility.club_only')
  }

  const getVisibilityVariant = (visibility: SeriesVisibility) => {
    return visibility === 'SERIES_VISIBILITY_OPEN' ? 'default' : 'secondary'
  }

  const formatDateRange = (startDate: string, endDate: string) => {
    try {
      const start = new Date(startDate)
      const end = new Date(endDate)

      // Check if dates are valid
      if (isNaN(start.getTime()) || isNaN(end.getTime())) {
        return t('errors.invalidDates')
      }

      return `${start.toLocaleDateString()} - ${end.toLocaleDateString()}`
    } catch (_error) {
      return t('errors.invalidDates')
    }
  }

  // Debounce the refresh to avoid excessive API calls during rapid match entry
  const debouncedRefreshKey = useDebounce(matchesRefreshKey, 500)
  const [pendingRefresh, setPendingRefresh] = useState(false)

  // Memoize handlers to prevent unnecessary re-renders
  const handleMatchReported = useCallback((_reportedMatch: ReportedMatch) => {
    setPendingRefresh(true)
    setMatchesRefreshKey((prev) => prev + 1)
    // Also refresh leaderboard when a match is reported
    if (series?.id) {
      loadLeaderboard(series.id)
    }
  }, [series?.id, loadLeaderboard])

  // Clear pending state when debounced refresh completes
  useEffect(() => {
    if (pendingRefresh && debouncedRefreshKey > 0) {
      setPendingRefresh(false)
    }
  }, [debouncedRefreshKey, pendingRefresh])

  if (loading) {
    return <LoadingSpinner />
  }

  if (!series) {
    return (
      <div className="text-center py-12">
        <h2 className="text-xl font-semibold text-foreground mb-2">Series not found</h2>
        <p className="text-muted-foreground mb-4">The series you're looking for doesn't exist.</p>
        <Link to="/">
          <Button>
            <ArrowLeft2 size={16} />
            <span className="ml-2">Back to Series</span>
          </Button>
        </Link>
      </div>
    )
  }

  return (
    <div className="space-y-6">
      {/* Header */}
      <div className="flex items-center space-x-4">
        <Link to="/">
          <Button variant="ghost" size="sm">
            <ArrowLeft2 size={16} className="text-muted-foreground" />
            <span className="ml-2">{t('common.back')}</span>
          </Button>
        </Link>
      </div>

      {/* Series Info */}
      <Card>
        <CardHeader>
          <div className="flex flex-col space-y-4 sm:flex-row sm:justify-between sm:items-start sm:space-y-0">
            <div className="space-y-2 flex-1 min-w-0">
              <div className="flex items-center space-x-3">
                <CardTitle className="text-2xl">{series.title}</CardTitle>
                <Badge variant={getVisibilityVariant(series.visibility)}>
                  {getVisibilityLabel(series.visibility)}
                </Badge>
              </div>
              <CardDescription className="text-base">
                {series.visibility === 'SERIES_VISIBILITY_OPEN' ? t('series.visibility.open_description') : t('series.visibility.club_only_description')}
              </CardDescription>
            </div>
            <div className="flex flex-col space-y-2 sm:flex-row sm:space-y-0 sm:space-x-2 sm:flex-shrink-0">
              <Button 
                onClick={() => setShowReportDialog(true)}
                className="w-full sm:w-auto whitespace-nowrap"
                size="sm"
              >
                <Add size={16} className="text-current" />
                <span className="ml-2">{t('series.report.match')}</span>
              </Button>
              <Link to={`/series/${series.id}/leaderboard`}>
                <Button 
                  variant="outline"
                  className="w-full sm:w-auto whitespace-nowrap"
                  size="sm"
                >
                  <ClipboardTick size={16} className="text-blue-600" />
                  <span className="ml-2">{t('series.leaderboard')}</span>
                </Button>
              </Link>
            </div>
          </div>
        </CardHeader>
        <CardContent>
          <div className="grid grid-cols-1 md:grid-cols-2 gap-6">
            <div className="space-y-4">
              <div className="flex items-center text-sm">
                <Calendar size={16} className="mr-2 text-muted-foreground" />
                <span className="text-muted-foreground mr-2">Duration:</span>
                <span className="font-medium">
                  {formatDateRange(series.startsAt, series.endsAt)}
                </span>
              </div>
              <div className="flex items-center text-sm">
                <Cup size={16} className="mr-2 text-muted-foreground" />
                <span className="text-muted-foreground mr-2">{t('series.sportLabel')}:</span>
                <span className="font-medium">{t(sportTranslationKey(series.sport))}</span>
              </div>
              <div className="flex items-center text-sm">
                <ClipboardTick size={16} className="mr-2 text-muted-foreground" />
                <span className="text-muted-foreground mr-2">{t('series.formatLabel')}:</span>
                <span className="font-medium">{t(seriesFormatTranslationKey(series.format))}</span>
              </div>
              {series.clubId && (
                <div className="flex items-center text-sm">
                  <Cup size={16} className="mr-2 text-muted-foreground" />
                  <span className="text-muted-foreground mr-2">{t('players.club')}:</span>
                  <span className="font-medium">{clubName || series.clubId}</span>
                </div>
              )}
            </div>
          </div>
        </CardContent>
      </Card>

      {/* Content Tabs */}
      <Tabs defaultValue="matches" className="space-y-6">
        <TabsList>
          <TabsTrigger value="matches">{t('series.matches')}</TabsTrigger>
          <TabsTrigger value="leaderboard">{t('series.leaderboard')}</TabsTrigger>
        </TabsList>

        <TabsContent value="matches" className="space-y-6">
          <MatchesList
            seriesId={series.id}
            seriesStartDate={series.startsAt}
            seriesEndDate={series.endsAt}
            seriesName={series.title}
            refreshKey={debouncedRefreshKey}
          />
        </TabsContent>

        <TabsContent value="leaderboard" className="space-y-6">
          <LeaderboardTable
            leaderboard={leaderboard}
            loading={loadingLeaderboard}
            seriesTitle={series.title}
            showExport={true}
            title={t('series.leaderboard')}
            description={t('leaderboard.description', 'Current rankings and statistics for this series')}
          />
        </TabsContent>
      </Tabs>

      <ReportMatchDialog
        open={showReportDialog}
        onOpenChange={setShowReportDialog}
        seriesId={series.id}
        clubId={series.visibility === 'SERIES_VISIBILITY_CLUB_ONLY' ? series.clubId : undefined}
        seriesStartDate={series.startsAt}
        seriesEndDate={series.endsAt}
        series={series}
        onMatchReported={handleMatchReported}
      />
    </div>
  )
}<|MERGE_RESOLUTION|>--- conflicted
+++ resolved
@@ -8,11 +8,7 @@
 import { Tabs, TabsContent, TabsList, TabsTrigger } from '@/components/ui/tabs'
 import { apiClient } from '@/services/api'
 import type { Series, SeriesVisibility } from '@/types/api'
-<<<<<<< HEAD
-import { Add, ArrowLeft2, Calendar, Chart, ClipboardTick, Cup } from 'iconsax-reactjs'
-=======
 import { Add, ArrowLeft2, Calendar, ClipboardTick, Cup } from 'iconsax-reactjs'
->>>>>>> 4f885046
 import { useCallback, useEffect, useState } from 'react'
 import { useTranslation } from 'react-i18next'
 import { Link, useParams } from 'react-router-dom'
